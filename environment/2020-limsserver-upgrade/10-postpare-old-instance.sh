#!/bin/bash

# Run as the root user on the old clarity server before upgrade

<<<<<<< HEAD

# -- 1. validation ---

# The Pre-validation RPM for the new version should be installed here.
# (this is not usually the case, we have to add the repo file explicitly)
# Install PreValidation 5.2:
yum --enablerepo=* install ClarityLIMS-UpgradePreValidation
=======
yum --enablerepo=GLS_clarity52 install ClarityLIMS-UpgradePreValidation
>>>>>>> 50c1e6cd
bash /opt/gls/ClarityUpgradeValidation/bin/validate.sh
yum remove ClarityLIMS-UpgradePreValidation


/opt/gls/clarity/bin/run_clarity.sh stop

<<<<<<< HEAD
# pg_dump doesn't seem to respect TMPDIR var. Instead we create /opt/tmp and bind-mount it for the
# duration of the database backup.
mkdir -p /opt/tmp
chown postgres:postgres /opt/tmp
chmod 2700 /opt/tmp
mount -o bind /opt/tmp /tmp
sudo -u postgres bash -c 'pg_dump -b -O -Ft clarityDB' | gzip > /opt/clarity-5.1-`date +%Y%m%d%H%M`.tar
umount /tmp
=======
# TODO Check exact name for clarity DB and make a note of it.
# sandbox-lims: clarityDB
pg_dump -U <database_user> -b -O -Ft clarityDB -f ~glsjboss/backups/database/clarity-old_version-`date +%Y%m%d%H%M`.tar
>>>>>>> 50c1e6cd

cd /
rpm -qa | grep "BaseSpace\|Clarity" > clarityrpms.txt
tar cfJ /opt/backups.tar.xz \
    /opt/gls/clarity/users/glsftp \
    /opt/gls/clarity/customextensions \
    /opt/gls/clarity/glscontents \
    /etc/httpd/conf.d \
    /etc/httpd/sslcertificate \
    /etc/crontab \
    /var/lib/pgsql/9.6/data/pg_hba.conf \
    /var/lib/pgsql/9.6/data/postgresql.conf \
    clarityrpms.txt \
    /opt/clarity-5.1-*.tar<|MERGE_RESOLUTION|>--- conflicted
+++ resolved
@@ -2,24 +2,19 @@
 
 # Run as the root user on the old clarity server before upgrade
 
-<<<<<<< HEAD
 
 # -- 1. validation ---
 
 # The Pre-validation RPM for the new version should be installed here.
 # (this is not usually the case, we have to add the repo file explicitly)
 # Install PreValidation 5.2:
-yum --enablerepo=* install ClarityLIMS-UpgradePreValidation
-=======
 yum --enablerepo=GLS_clarity52 install ClarityLIMS-UpgradePreValidation
->>>>>>> 50c1e6cd
 bash /opt/gls/ClarityUpgradeValidation/bin/validate.sh
 yum remove ClarityLIMS-UpgradePreValidation
 
 
 /opt/gls/clarity/bin/run_clarity.sh stop
 
-<<<<<<< HEAD
 # pg_dump doesn't seem to respect TMPDIR var. Instead we create /opt/tmp and bind-mount it for the
 # duration of the database backup.
 mkdir -p /opt/tmp
@@ -28,11 +23,6 @@
 mount -o bind /opt/tmp /tmp
 sudo -u postgres bash -c 'pg_dump -b -O -Ft clarityDB' | gzip > /opt/clarity-5.1-`date +%Y%m%d%H%M`.tar
 umount /tmp
-=======
-# TODO Check exact name for clarity DB and make a note of it.
-# sandbox-lims: clarityDB
-pg_dump -U <database_user> -b -O -Ft clarityDB -f ~glsjboss/backups/database/clarity-old_version-`date +%Y%m%d%H%M`.tar
->>>>>>> 50c1e6cd
 
 cd /
 rpm -qa | grep "BaseSpace\|Clarity" > clarityrpms.txt
